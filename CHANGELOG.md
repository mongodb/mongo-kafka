# MongoDB Kafka Connector

## Changelog

## 1.5.0

### Improvements
<<<<<<< HEAD
- [KAFKA-168](https://jira.mongodb.org/browse/KAFKA-168) Added DeleteOneBusinessKeyStrategy for topics containing records to removed from MongoDB.

### Bug Fixes
=======
- 

### Bug Fixes
- [KAFKA-195](https://jira.mongodb.org/browse/KAFKA-195) Fixed topics.regex sink validation issue for synthetic config property
>>>>>>> e3413a31


## 1.4.0

### Improvements
  - [KAFKA-167](https://jira.mongodb.org/browse/KAFKA-167) Updated MongoDB Java Driver to 4.1.
  - [KAFKA-51](https://jira.mongodb.org/browse/KAFKA-51) Added sink support for MongoDB Changestream events.
  - [KAFKA-159](https://jira.mongodb.org/browse/KAFKA-159) Added dynamic namespace mapping for the sink connector.
  - [KAFKA-185](https://jira.mongodb.org/browse/KAFKA-185) Added topic mapping for the source connector.

### Bug Fixes
  - [KAFKA-171](https://jira.mongodb.org/browse/KAFKA-171) Fixed bug which made the top level inferred schema optional
  - [KAFKA-166](https://jira.mongodb.org/browse/KAFKA-166) Fixed sink validation issue including synthetic config property
  - [KAFKA-180](https://jira.mongodb.org/browse/KAFKA-180) Fix LazyBsonDocument clone, no need to try and unwrap the values before cloning.
  - [KAFKA-188](https://jira.mongodb.org/browse/KAFKA-188) Fix logging of general exceptions.

## 1.3.0
  - [KAFKA-129](https://jira.mongodb.org/browse/KAFKA-129) Added support for Bson bytes in the Sink connector.
  - [KAFKA-122](https://jira.mongodb.org/browse/KAFKA-122) Added support for creating Bson bytes data in the Source connector.
  - [KAFKA-99](https://jira.mongodb.org/browse/KAFKA-99) Added support for custom Json formatting.
  - [KAFKA-132](https://jira.mongodb.org/browse/KAFKA-132) Don't try to publish a source record without a topic name.
  - [KAFKA-133](https://jira.mongodb.org/browse/KAFKA-133) Test against the latest Kafka and Confluent versions.
  - [KAFKA-136](https://jira.mongodb.org/browse/KAFKA-136) Fixed 3.6 copy existing issue when collection doesn't exist.
  - [KAFKA-124](https://jira.mongodb.org/browse/KAFKA-124) Added schema support for the source connector.
  - [KAFKA-137](https://jira.mongodb.org/browse/KAFKA-137) Support dotted field lookups when using schemas.
  - [KAFKA-128](https://jira.mongodb.org/browse/KAFKA-128) Sanitized the connection string in the partition map.
  - [KAFKA-145](https://jira.mongodb.org/browse/KAFKA-145) Ensure the fullDocument field is a document.
  - [KAFKA-125](https://jira.mongodb.org/browse/KAFKA-125) Added infer schema value support for the source connector.
  - [KAFKA-131](https://jira.mongodb.org/browse/KAFKA-131) Added `copy.existing.pipeline` configuration.
    Note: Allows indexes to be used during the copying process, use when there is any filtering done by the main pipeline.
  - [KAFKA-146](https://jira.mongodb.org/browse/KAFKA-146) Improve error handling and messaging for list configuration options.
  - [KAFKA-154](https://jira.mongodb.org/browse/KAFKA-154) Improve the handling and error messaging for Json array config values.
  - [KAFKA-78](https://jira.mongodb.org/browse/KAFKA-78) Added dead letter queue support for the source connector.
  - [KAFKA-157](https://jira.mongodb.org/browse/KAFKA-157) Improved error message for business key errors.
  - [KAFKA-155](https://jira.mongodb.org/browse/KAFKA-155) Fix business key update strategies to use dot notation for filters
  - [KAFKA-105](https://jira.mongodb.org/browse/KAFKA-105) Improve `errors.tolerance=all` support in the sink and source connectors.
  - [KAFKA-106](https://jira.mongodb.org/browse/KAFKA-106) Changed `max.num.retries` default to 1. A safer default especially as the driver now has retryable writes.
  - [KAFKA-147](https://jira.mongodb.org/browse/KAFKA-147) Added `copy.existing.namespace.regex` configuration, that allows the filtering of namespaces to be copied.
  - [KAFKA-158](https://jira.mongodb.org/browse/KAFKA-158) Added `offset.partition.name` configuration, which allows for custom partitioning naming strategies.
    Note: This can be used to start a new change stream, when an existing offset contains an invalid resume token.

## 1.2.0
  - [KAFKA-92](https://jira.mongodb.org/browse/KAFKA-92) Allow the Sink connector to use multiple tasks.
  - [KAFKA-116](https://jira.mongodb.org/browse/KAFKA-116) Ensure the MongoCopyDataManager doesn't fail when the source is a non-existent database.
  - [KAFKA-111](https://jira.mongodb.org/browse/KAFKA-111) Fix Source connector copying existing resumability
  - [KAFKA-110](https://jira.mongodb.org/browse/KAFKA-110) Added `document.id.strategy.overwrite.existing` configuration.
    Note: This defaults to false, which is a change of behaviour.
  - [KAFKA-118](https://jira.mongodb.org/browse/KAFKA-118) Made UuidStrategy configurable so can output BsonBinary Uuid values
  - [KAFKA-101](https://jira.mongodb.org/browse/KAFKA-101) Added `UuidProvidedInKeyStrategy` & `UuidProvidedInValueStrategy`
  - [KAFKA-114](https://jira.mongodb.org/browse/KAFKA-114) Added `UpdateOneBusinessKeyTimestampStrategy` write model strategy`
  - [KAFKA-112](https://jira.mongodb.org/browse/KAFKA-112) Added `BlockList` and `AllowList` field projector type configurations and
    `BlockListKeyProjector`, `BlockListValueProjector`, `AllowListKeyProjector`and `AllowListValueProjector` Post processors.
    Deprecated: `BlacklistKeyProjector`, `BlacklistValueProjector`, `WhitelistKeyProjector` and `WhitelistValueProjector`.
  - [KAFKA-75](https://jira.mongodb.org/browse/KAFKA-75) Added specific configuration for the id strategies: `ProvidedInKeyStrategy` and `ProvidedInValueStrategy`.
    Added `document.id.strategy.partial.value.projection.type`, `document.id.strategy.partial.value.projection.list`,
    `document.id.strategy.partial.key.projection.type` and `document.id.strategy.partial.key.projection.list`.
  - [KAFKA-91](https://jira.mongodb.org/browse/KAFKA-91) Improved the error messaging for the missing resume tokens in the source connector.

## 1.1.0
  - [KAFKA-45](https://jira.mongodb.org/browse/KAFKA-45) Allow the Sink connector to ignore unused source record key or value fields.
  - [KAFKA-82](https://jira.mongodb.org/browse/KAFKA-82) Added support for "topics.regex" in the Sink connector.
  - [KAFKA-84](https://jira.mongodb.org/browse/KAFKA-84) Validate the connection via `MongoSìnkConnector.validate` or `MongoSourceConnector.validate`
  - [KAFKA-95](https://jira.mongodb.org/browse/KAFKA-95) Fixed Issue with "Unrecognized field: startAfter" in the Source connector for older MongoDB versions

## 1.0.1
  - [KAFKA-86](https://jira.mongodb.org/browse/KAFKA-86) Fixed Source connector resumability error.
  - [KAFKA-85](https://jira.mongodb.org/browse/KAFKA-85) Fixed Source connector IllegalStateException: Queue full when copying data.
  - [KAFKA-83](https://jira.mongodb.org/browse/KAFKA-83) Fixed Source connector cursor resumability when filtering operationTypes.

## 1.0.0

The initial GA release.<|MERGE_RESOLUTION|>--- conflicted
+++ resolved
@@ -5,16 +5,10 @@
 ## 1.5.0
 
 ### Improvements
-<<<<<<< HEAD
 - [KAFKA-168](https://jira.mongodb.org/browse/KAFKA-168) Added DeleteOneBusinessKeyStrategy for topics containing records to removed from MongoDB.
 
 ### Bug Fixes
-=======
-- 
-
-### Bug Fixes
 - [KAFKA-195](https://jira.mongodb.org/browse/KAFKA-195) Fixed topics.regex sink validation issue for synthetic config property
->>>>>>> e3413a31
 
 
 ## 1.4.0
