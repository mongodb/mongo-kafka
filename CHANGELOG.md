--- conflicted
+++ resolved
@@ -14,12 +14,9 @@
 
 ### Bug Fixes
   - [KAFKA-218](https://jira.mongodb.org/browse/KAFKA-218) Fixed bug in LazyBsonDocument#clone ignoring any changes made once unwrapped.
-<<<<<<< HEAD
+  - [KAFKA-220](https://jira.mongodb.org/browse/KAFKA-220) Fixed bug with timestamp integer overflow.
   - [KAFKA-219](https://jira.mongodb.org/browse/KAFKA-219) Fixed Source Connector unable to recover from broken change stream due to event > 16MB
   - [KAFKA-230](https://jira.mongodb.org/browse/KAFKA-230) Fixed Source Connector recovery during getMore call
-=======
-  - [KAFKA-220](https://jira.mongodb.org/browse/KAFKA-220) Fixed bug with timestamp integer overflow.
->>>>>>> cb43188f
 
 ## 1.5.1
 
