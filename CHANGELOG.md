# MongoDB Kafka Connector

## Changelog

## 1.5.0

### Improvements
  - [KAFKA-168](https://jira.mongodb.org/browse/KAFKA-168) Added DeleteOneBusinessKeyStrategy for topics containing records to removed from MongoDB.
  - [KAFKA-183](https://jira.mongodb.org/browse/KAFKA-183) Added support for the errant record reporter if available.
  - [KAFKA-205](https://jira.mongodb.org/browse/KAFKA-205) Updated Source connector to use RawBsonDocuments.
  - [KAFKA-201](https://jira.mongodb.org/browse/KAFKA-201) Improved copy.existing namespace handling.
<<<<<<< HEAD
  - [KAFKA-194](https://jira.mongodb.org/browse/KAFKA-194) Added support for Qlik Replicate CDC.
=======
  - [KAFKA-207](https://jira.mongodb.org/browse/KAFKA-207) Improved efficiency of heartbeats by making them tombstone messages.
  - [KAFKA-174](https://jira.mongodb.org/browse/KAFKA-174) Improved error messages when using invalid pipeline operators.
>>>>>>> d065e373

### Bug Fixes
  - [KAFKA-195](https://jira.mongodb.org/browse/KAFKA-195) Fixed topics.regex sink validation issue for synthetic config property
  - [KAFKA-203](https://jira.mongodb.org/browse/KAFKA-203) Fixed sink NPE issue when using with confluent connect 6.1.0

## 1.4.0

### Improvements
  - [KAFKA-167](https://jira.mongodb.org/browse/KAFKA-167) Updated MongoDB Java Driver to 4.1.
  - [KAFKA-51](https://jira.mongodb.org/browse/KAFKA-51) Added sink support for MongoDB Changestream events.
  - [KAFKA-159](https://jira.mongodb.org/browse/KAFKA-159) Added dynamic namespace mapping for the sink connector.
  - [KAFKA-185](https://jira.mongodb.org/browse/KAFKA-185) Added topic mapping for the source connector.

### Bug Fixes
  - [KAFKA-171](https://jira.mongodb.org/browse/KAFKA-171) Fixed bug which made the top level inferred schema optional
  - [KAFKA-166](https://jira.mongodb.org/browse/KAFKA-166) Fixed sink validation issue including synthetic config property
  - [KAFKA-180](https://jira.mongodb.org/browse/KAFKA-180) Fix LazyBsonDocument clone, no need to try and unwrap the values before cloning.
  - [KAFKA-188](https://jira.mongodb.org/browse/KAFKA-188) Fix logging of general exceptions.

## 1.3.0
  - [KAFKA-129](https://jira.mongodb.org/browse/KAFKA-129) Added support for Bson bytes in the Sink connector.
  - [KAFKA-122](https://jira.mongodb.org/browse/KAFKA-122) Added support for creating Bson bytes data in the Source connector.
  - [KAFKA-99](https://jira.mongodb.org/browse/KAFKA-99) Added support for custom Json formatting.
  - [KAFKA-132](https://jira.mongodb.org/browse/KAFKA-132) Don't try to publish a source record without a topic name.
  - [KAFKA-133](https://jira.mongodb.org/browse/KAFKA-133) Test against the latest Kafka and Confluent versions.
  - [KAFKA-136](https://jira.mongodb.org/browse/KAFKA-136) Fixed 3.6 copy existing issue when collection doesn't exist.
  - [KAFKA-124](https://jira.mongodb.org/browse/KAFKA-124) Added schema support for the source connector.
  - [KAFKA-137](https://jira.mongodb.org/browse/KAFKA-137) Support dotted field lookups when using schemas.
  - [KAFKA-128](https://jira.mongodb.org/browse/KAFKA-128) Sanitized the connection string in the partition map.
  - [KAFKA-145](https://jira.mongodb.org/browse/KAFKA-145) Ensure the fullDocument field is a document.
  - [KAFKA-125](https://jira.mongodb.org/browse/KAFKA-125) Added infer schema value support for the source connector.
  - [KAFKA-131](https://jira.mongodb.org/browse/KAFKA-131) Added `copy.existing.pipeline` configuration.
    Note: Allows indexes to be used during the copying process, use when there is any filtering done by the main pipeline.
  - [KAFKA-146](https://jira.mongodb.org/browse/KAFKA-146) Improve error handling and messaging for list configuration options.
  - [KAFKA-154](https://jira.mongodb.org/browse/KAFKA-154) Improve the handling and error messaging for Json array config values.
  - [KAFKA-78](https://jira.mongodb.org/browse/KAFKA-78) Added dead letter queue support for the source connector.
  - [KAFKA-157](https://jira.mongodb.org/browse/KAFKA-157) Improved error message for business key errors.
  - [KAFKA-155](https://jira.mongodb.org/browse/KAFKA-155) Fix business key update strategies to use dot notation for filters
  - [KAFKA-105](https://jira.mongodb.org/browse/KAFKA-105) Improve `errors.tolerance=all` support in the sink and source connectors.
  - [KAFKA-106](https://jira.mongodb.org/browse/KAFKA-106) Changed `max.num.retries` default to 1. A safer default especially as the driver now has retryable writes.
  - [KAFKA-147](https://jira.mongodb.org/browse/KAFKA-147) Added `copy.existing.namespace.regex` configuration, that allows the filtering of namespaces to be copied.
  - [KAFKA-158](https://jira.mongodb.org/browse/KAFKA-158) Added `offset.partition.name` configuration, which allows for custom partitioning naming strategies.
    Note: This can be used to start a new change stream, when an existing offset contains an invalid resume token.

## 1.2.0
  - [KAFKA-92](https://jira.mongodb.org/browse/KAFKA-92) Allow the Sink connector to use multiple tasks.
  - [KAFKA-116](https://jira.mongodb.org/browse/KAFKA-116) Ensure the MongoCopyDataManager doesn't fail when the source is a non-existent database.
  - [KAFKA-111](https://jira.mongodb.org/browse/KAFKA-111) Fix Source connector copying existing resumability
  - [KAFKA-110](https://jira.mongodb.org/browse/KAFKA-110) Added `document.id.strategy.overwrite.existing` configuration.
    Note: This defaults to false, which is a change of behaviour.
  - [KAFKA-118](https://jira.mongodb.org/browse/KAFKA-118) Made UuidStrategy configurable so can output BsonBinary Uuid values
  - [KAFKA-101](https://jira.mongodb.org/browse/KAFKA-101) Added `UuidProvidedInKeyStrategy` & `UuidProvidedInValueStrategy`
  - [KAFKA-114](https://jira.mongodb.org/browse/KAFKA-114) Added `UpdateOneBusinessKeyTimestampStrategy` write model strategy`
  - [KAFKA-112](https://jira.mongodb.org/browse/KAFKA-112) Added `BlockList` and `AllowList` field projector type configurations and
    `BlockListKeyProjector`, `BlockListValueProjector`, `AllowListKeyProjector`and `AllowListValueProjector` Post processors.
    Deprecated: `BlacklistKeyProjector`, `BlacklistValueProjector`, `WhitelistKeyProjector` and `WhitelistValueProjector`.
  - [KAFKA-75](https://jira.mongodb.org/browse/KAFKA-75) Added specific configuration for the id strategies: `ProvidedInKeyStrategy` and `ProvidedInValueStrategy`.
    Added `document.id.strategy.partial.value.projection.type`, `document.id.strategy.partial.value.projection.list`,
    `document.id.strategy.partial.key.projection.type` and `document.id.strategy.partial.key.projection.list`.
  - [KAFKA-91](https://jira.mongodb.org/browse/KAFKA-91) Improved the error messaging for the missing resume tokens in the source connector.

## 1.1.0
  - [KAFKA-45](https://jira.mongodb.org/browse/KAFKA-45) Allow the Sink connector to ignore unused source record key or value fields.
  - [KAFKA-82](https://jira.mongodb.org/browse/KAFKA-82) Added support for "topics.regex" in the Sink connector.
  - [KAFKA-84](https://jira.mongodb.org/browse/KAFKA-84) Validate the connection via `MongoSìnkConnector.validate` or `MongoSourceConnector.validate`
  - [KAFKA-95](https://jira.mongodb.org/browse/KAFKA-95) Fixed Issue with "Unrecognized field: startAfter" in the Source connector for older MongoDB versions

## 1.0.1
  - [KAFKA-86](https://jira.mongodb.org/browse/KAFKA-86) Fixed Source connector resumability error.
  - [KAFKA-85](https://jira.mongodb.org/browse/KAFKA-85) Fixed Source connector IllegalStateException: Queue full when copying data.
  - [KAFKA-83](https://jira.mongodb.org/browse/KAFKA-83) Fixed Source connector cursor resumability when filtering operationTypes.

## 1.0.0

The initial GA release.<|MERGE_RESOLUTION|>--- conflicted
+++ resolved
@@ -9,12 +9,10 @@
   - [KAFKA-183](https://jira.mongodb.org/browse/KAFKA-183) Added support for the errant record reporter if available.
   - [KAFKA-205](https://jira.mongodb.org/browse/KAFKA-205) Updated Source connector to use RawBsonDocuments.
   - [KAFKA-201](https://jira.mongodb.org/browse/KAFKA-201) Improved copy.existing namespace handling.
-<<<<<<< HEAD
-  - [KAFKA-194](https://jira.mongodb.org/browse/KAFKA-194) Added support for Qlik Replicate CDC.
-=======
   - [KAFKA-207](https://jira.mongodb.org/browse/KAFKA-207) Improved efficiency of heartbeats by making them tombstone messages.
   - [KAFKA-174](https://jira.mongodb.org/browse/KAFKA-174) Improved error messages when using invalid pipeline operators.
->>>>>>> d065e373
+  - [KAFKA-194](https://jira.mongodb.org/browse/KAFKA-194) Added support for Qlik Replicate CDC.
+
 
 ### Bug Fixes
   - [KAFKA-195](https://jira.mongodb.org/browse/KAFKA-195) Fixed topics.regex sink validation issue for synthetic config property
