--- conflicted
+++ resolved
@@ -5,16 +5,14 @@
 ## 1.9.0
 
 ### Improvements
-<<<<<<< HEAD
+  - [KAFKA-331](https://jira.mongodb.org/browse/KAFKA-331) Report all exceptions to the DLQ when `mongo.errors.tolerance` is `"all"`
+  - [KAFKA-308](https://jira.mongodb.org/browse/KAFKA-308) Add the new `change.stream.full.document.before.change` config property
   - [KAFKA-330](https://jira.mongodb.org/browse/KAFKA-330) Introduced `startup.mode = timestamp` that by default
     corresponds to the default source connector behavior and actuates the new configuration property
     `startup.mode.timestamp.start.at.operation.time` that allows users to configure `startAtOperationTime` on the change stream.
     Deprecated the `copy.existing` property; deprecated properties are overridden by normal ones if there is a conflict.
     `startup.mode = copy_existing` and `startup.mode.copy.existing.*` properties should be used instead of
     `copy.existing = true` and `copy.existing.*` properties.
-=======
-  - [KAFKA-331](https://jira.mongodb.org/browse/KAFKA-331) Report all exceptions to the DLQ when `mongo.errors.tolerance` is `"all"`
-  - [KAFKA-308](https://jira.mongodb.org/browse/KAFKA-308) Add the new `change.stream.full.document.before.change` config property
 
 ## 1.8.1
 
@@ -30,7 +28,6 @@
   - [KAFKA-329](https://jira.mongodb.org/browse/KAFKA-329) Update java driver dependency to 4.7.0+
   - [KAFKA-328](https://jira.mongodb.org/browse/KAFKA-328) Fix SLF4J usage issues
 
->>>>>>> b089ca74
 
 ## 1.7.0
 
