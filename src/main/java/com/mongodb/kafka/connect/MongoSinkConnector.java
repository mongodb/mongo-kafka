/*
 * Copyright 2008-present MongoDB, Inc.
 *
 * Licensed under the Apache License, Version 2.0 (the "License");
 * you may not use this file except in compliance with the License.
 * You may obtain a copy of the License at
 *
 *   http://www.apache.org/licenses/LICENSE-2.0
 *
 * Unless required by applicable law or agreed to in writing, software
 * distributed under the License is distributed on an "AS IS" BASIS,
 * WITHOUT WARRANTIES OR CONDITIONS OF ANY KIND, either express or implied.
 * See the License for the specific language governing permissions and
 * limitations under the License.
 *
 * Original Work: Apache License, Version 2.0, Copyright 2017 Hans-Peter Grahsl.
 */

package com.mongodb.kafka.connect;

import static com.mongodb.kafka.connect.sink.MongoSinkConfig.CONNECTION_URI_CONFIG;
import static com.mongodb.kafka.connect.util.ConfigHelper.getConfigByName;
import static com.mongodb.kafka.connect.util.ConnectionValidator.validateCanConnect;
import static com.mongodb.kafka.connect.util.ConnectionValidator.validateUserHasActions;
import static com.mongodb.kafka.connect.util.ServerApiConfig.validateServerApi;
import static com.mongodb.kafka.connect.util.TimeseriesValidation.validTopicRegexConfigAndCollection;
import static com.mongodb.kafka.connect.util.TimeseriesValidation.validateConfigAndCollection;
import static java.util.Arrays.asList;

import java.util.ArrayList;
import java.util.List;
import java.util.Map;

import org.apache.kafka.common.config.Config;
import org.apache.kafka.common.config.ConfigDef;
import org.apache.kafka.connect.connector.Task;
import org.apache.kafka.connect.sink.SinkConnector;

import com.mongodb.kafka.connect.sink.MongoSinkConfig;
import com.mongodb.kafka.connect.sink.MongoSinkTask;
import com.mongodb.kafka.connect.sink.MongoSinkTopicConfig;

public class MongoSinkConnector extends SinkConnector {
  private static final List<String> REQUIRED_SINK_ACTIONS = asList("insert", "update", "remove");
  private static final List<String> REQUIRED_COLLSTATS_SINK_ACTIONS =
      asList("insert", "update", "remove", "collStats");
  private Map<String, String> settings;

  @Override
  public String version() {
    return Versions.VERSION;
  }

  @Override
  public void start(final Map<String, String> map) {
    settings = map;
  }

  @Override
  public Class<? extends Task> taskClass() {
    return MongoSinkTask.class;
  }

  @Override
  public List<Map<String, String>> taskConfigs(final int maxTasks) {
    ArrayList<Map<String, String>> configs = new ArrayList<>();
    for (int i = 0; i < maxTasks; i++) {
      configs.add(settings);
    }
    return configs;
  }

  @Override
  public void stop() {}

  @Override
  public ConfigDef config() {
    return MongoSinkConfig.CONFIG;
  }

  @Override
  public Config validate(final Map<String, String> connectorConfigs) {
    Config config = super.validate(connectorConfigs);

    MongoSinkConfig sinkConfig;
    try {
      sinkConfig = new MongoSinkConfig(connectorConfigs);
    } catch (Exception e) {
      return config;
    }

<<<<<<< HEAD
    validateCanConnect(
            config,
            MongoSinkConfig.CONNECTION_URI_CONFIG,
            MongoSinkConfig.SSL_ALLOW_INVALID_CERTIFICATES_CONFIG)
=======
    validateCanConnect(config, CONNECTION_URI_CONFIG)
>>>>>>> 52abe531
        .ifPresent(
            client -> {
              try {
                validateServerApi(client, config);
                sinkConfig
                    .getTopics()
                    .ifPresent(
                        topics ->
                            topics.forEach(
                                topic -> {
                                  MongoSinkTopicConfig mongoSinkTopicConfig =
                                      sinkConfig.getMongoSinkTopicConfig(topic);
                                  validateUserHasActions(
                                      client,
                                      sinkConfig.getConnectionString().getCredential(),
                                      mongoSinkTopicConfig.isTimeseries()
                                          ? REQUIRED_COLLSTATS_SINK_ACTIONS
                                          : REQUIRED_SINK_ACTIONS,
                                      mongoSinkTopicConfig.getString(
                                          MongoSinkTopicConfig.DATABASE_CONFIG),
                                      mongoSinkTopicConfig.getString(
                                          MongoSinkTopicConfig.COLLECTION_CONFIG),
                                      CONNECTION_URI_CONFIG,
                                      config);
                                  validateConfigAndCollection(client, mongoSinkTopicConfig, config);
                                }));
                sinkConfig
                    .getTopicRegex()
                    .ifPresent(
                        regex -> {
                          validateUserHasActions(
                              client,
                              sinkConfig.getConnectionString().getCredential(),
                              REQUIRED_SINK_ACTIONS,
                              getConfigByName(config, MongoSinkTopicConfig.DATABASE_CONFIG)
                                  .map(c -> (String) c.value())
                                  .orElse(""),
                              getConfigByName(config, MongoSinkTopicConfig.COLLECTION_CONFIG)
                                  .map(c -> (String) c.value())
                                  .orElse(""),
                              CONNECTION_URI_CONFIG,
                              config);
                          validTopicRegexConfigAndCollection(client, sinkConfig, config);
                        });
              } catch (Exception e) {
                // Ignore
              } finally {
                client.close();
              }
            });

    return config;
  }
}<|MERGE_RESOLUTION|>--- conflicted
+++ resolved
@@ -19,6 +19,7 @@
 package com.mongodb.kafka.connect;
 
 import static com.mongodb.kafka.connect.sink.MongoSinkConfig.CONNECTION_URI_CONFIG;
+import static com.mongodb.kafka.connect.sink.MongoSinkConfig.SSL_ALLOW_INVALID_CERTIFICATES_CONFIG;
 import static com.mongodb.kafka.connect.util.ConfigHelper.getConfigByName;
 import static com.mongodb.kafka.connect.util.ConnectionValidator.validateCanConnect;
 import static com.mongodb.kafka.connect.util.ConnectionValidator.validateUserHasActions;
@@ -89,14 +90,8 @@
       return config;
     }
 
-<<<<<<< HEAD
-    validateCanConnect(
-            config,
-            MongoSinkConfig.CONNECTION_URI_CONFIG,
-            MongoSinkConfig.SSL_ALLOW_INVALID_CERTIFICATES_CONFIG)
-=======
-    validateCanConnect(config, CONNECTION_URI_CONFIG)
->>>>>>> 52abe531
+
+    validateCanConnect(config, CONNECTION_URI_CONFIG, SSL_ALLOW_INVALID_CERTIFICATES_CONFIG)
         .ifPresent(
             client -> {
               try {
