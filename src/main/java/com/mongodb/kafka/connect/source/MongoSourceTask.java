--- conflicted
+++ resolved
@@ -169,35 +169,13 @@
     partitionMap = null;
     createPartitionMap(sourceConfig);
 
-<<<<<<< HEAD
-    ConnectionString connectionString = sourceConfig.getConnectionString();
-
-    MongoCredential credential =
-        MongoCredential.createCredential(
-            connectionString.getUsername(),
-            connectionString.getDatabase(),
-            connectionString.getPassword());
-
-    MongoClientSettings settings =
-        MongoClientSettings.builder()
-            .credential(credential)
-            .applyToClusterSettings(builder -> builder.applyConnectionString(connectionString))
-            .applyToSslSettings(
-                builder ->
-                    builder.invalidHostNameAllowed(sourceConfig.getSslAllowInvalidCertificates()))
-            .build();
-
-    mongoClient =
-        MongoClients.create(
-            settings,
-=======
     MongoClientSettings.Builder builder =
-        MongoClientSettings.builder().applyConnectionString(sourceConfig.getConnectionString());
+        MongoClientSettings.builder().applyConnectionString(sourceConfig.getConnectionString())
+                .applyToSslSettings(sslBuilder -> sslBuilder.invalidHostNameAllowed(sourceConfig.getSslAllowInvalidCertificates()));
     setServerApi(builder, sourceConfig);
     mongoClient =
         MongoClients.create(
             builder.build(),
->>>>>>> 52abe531
             getMongoDriverInformation(CONNECTOR_TYPE, sourceConfig.getString(PROVIDER_CONFIG)));
 
     if (shouldCopyData()) {
