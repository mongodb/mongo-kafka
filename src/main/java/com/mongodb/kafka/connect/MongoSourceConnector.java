/*
 * Copyright 2008-present MongoDB, Inc.
 *
 * Licensed under the Apache License, Version 2.0 (the "License");
 * you may not use this file except in compliance with the License.
 * You may obtain a copy of the License at
 *
 *   http://www.apache.org/licenses/LICENSE-2.0
 *
 * Unless required by applicable law or agreed to in writing, software
 * distributed under the License is distributed on an "AS IS" BASIS,
 * WITHOUT WARRANTIES OR CONDITIONS OF ANY KIND, either express or implied.
 * See the License for the specific language governing permissions and
 * limitations under the License.
 */

package com.mongodb.kafka.connect;

import static com.mongodb.kafka.connect.util.ConnectionValidator.validateCanConnect;
import static com.mongodb.kafka.connect.util.ConnectionValidator.validateUserHasActions;
import static com.mongodb.kafka.connect.util.ServerApiConfig.validateServerApi;
import static java.util.Arrays.asList;
import static java.util.Collections.singletonList;

import java.util.List;
import java.util.Map;

import org.apache.kafka.common.config.Config;
import org.apache.kafka.common.config.ConfigDef;
import org.apache.kafka.connect.connector.Task;
import org.apache.kafka.connect.source.SourceConnector;

import com.mongodb.kafka.connect.source.MongoSourceConfig;
import com.mongodb.kafka.connect.source.MongoSourceTask;
import com.mongodb.kafka.connect.util.ConfigHelper;

public class MongoSourceConnector extends SourceConnector {
  private static final List<String> REQUIRED_SOURCE_ACTIONS = asList("changeStream", "find");
  private Map<String, String> settings;

  @Override
  public void start(final Map<String, String> props) {
    settings = props;
  }

  @Override
  public Class<? extends Task> taskClass() {
    return MongoSourceTask.class;
  }

  @Override
  public Config validate(final Map<String, String> connectorConfigs) {
    Config rawConfig = super.validate(connectorConfigs);
    MongoSourceConfig sourceConfig;
    try {
      sourceConfig = new MongoSourceConfig(connectorConfigs);
    } catch (Exception e) {
      return rawConfig;
    }

<<<<<<< HEAD
    validateCanConnect(sourceConfig, config, MongoSourceConfig.CONNECTION_URI_CONFIG)
=======
    final Config config = ConfigHelper.evaluateConfigValues(rawConfig, sourceConfig);

    validateCanConnect(config, MongoSourceConfig.CONNECTION_URI_CONFIG)
>>>>>>> 121aa9d5
        .ifPresent(
            client -> {
              try {
                validateServerApi(client, config);
                validateUserHasActions(
                    client,
                    sourceConfig.getConnectionString().getCredential(),
                    REQUIRED_SOURCE_ACTIONS,
                    sourceConfig.getString(MongoSourceConfig.DATABASE_CONFIG),
                    sourceConfig.getString(MongoSourceConfig.COLLECTION_CONFIG),
                    MongoSourceConfig.CONNECTION_URI_CONFIG,
                    config);
              } catch (Exception e) {
                // Ignore
              } finally {
                client.close();
              }
            });

    return config;
  }

  @Override
  public List<Map<String, String>> taskConfigs(final int maxTasks) {
    return singletonList(settings);
  }

  @Override
  public void stop() {}

  @Override
  public ConfigDef config() {
    return MongoSourceConfig.CONFIG;
  }

  @Override
  public String version() {
    return Versions.VERSION;
  }
}<|MERGE_RESOLUTION|>--- conflicted
+++ resolved
@@ -58,13 +58,9 @@
       return rawConfig;
     }
 
-<<<<<<< HEAD
-    validateCanConnect(sourceConfig, config, MongoSourceConfig.CONNECTION_URI_CONFIG)
-=======
     final Config config = ConfigHelper.evaluateConfigValues(rawConfig, sourceConfig);
 
     validateCanConnect(config, MongoSourceConfig.CONNECTION_URI_CONFIG)
->>>>>>> 121aa9d5
         .ifPresent(
             client -> {
               try {
